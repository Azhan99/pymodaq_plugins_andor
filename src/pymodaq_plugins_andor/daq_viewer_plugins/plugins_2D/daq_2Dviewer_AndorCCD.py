import numpy as np
from enum import IntEnum
import ctypes
from ctypes.util import find_library
import platform
from qtpy import QtWidgets, QtCore
from easydict import EasyDict as edict
from pymodaq.control_modules.viewer_utility_classes import DAQ_Viewer_base, comon_parameters, main
<<<<<<< HEAD
from pymodaq.utils.data import DataFromPlugins, Axis
from pymodaq.utils.daq_utils import ThreadCommand, find_dict_in_list_from_key_val
from pymodaq.utils.parameter.utils import iter_children
=======
>>>>>>> aaff2cf6


<<<<<<< HEAD
=======

>>>>>>> aaff2cf6
from pymodaq_plugins_andor.hardware.andor_sdk2 import sdk2
libpath = sdk2.dllpath
camera_list = sdk2.AndorSDK.GetCamerasInfo()


class Andor_Camera_ReadOut(IntEnum):
    """
        Enum class of readout modes.

        =============== =======================
        **Attributes**    **Type**
        *names*          string list of members
        =============== =======================
    """

    FullVertBinning = 0
    SingleTrack = 3
    MultiTrack = 1
    RandomTrack = 2
    Image = 4
    Cropped = 5


    @classmethod
    def names(cls):
        return [name for name, member in cls.__members__.items()]

class Andor_Camera_AcqMode(IntEnum):
    """
        Enum class of AcqModes modes.

        =============== =======================
        **Attributes**    **Type**
        *names*          string list of members
        =============== =======================
    """
    Single_Scan = 1
    Accumulate = 2
    Kinetics = 3
    Fast_Kinetics = 4
    Run_till_abort = 5


    @classmethod
    def names(cls):
        return [name for name, member in cls.__members__.items()]


class DAQ_2DViewer_AndorCCD(DAQ_Viewer_base):
    """
        Base class for Andor CCD camera and Shamrock spectrometer


        =============== ==================
        **Attributes**   **Type**

        =============== ==================

        See Also
        --------
        utility_classes.DAQ_Viewer_base
    """
    callback_signal = QtCore.Signal()
    hardware_averaging = True #will use the accumulate acquisition mode if averaging is neccessary
    params = comon_parameters+[
        {'title': 'Dll library:', 'name': 'andor_lib', 'type': 'browsepath', 'value': str(libpath)},
        
        {'title': 'Camera Settings:', 'name': 'camera_settings', 'type': 'group', 'expanded': True, 'children': [
            {'title': 'Camera Models:', 'name': 'camera_model', 'type': 'list',
                'limits': [f"{cam['model']}-{cam['serial']}" for cam in camera_list]},

            {'title': 'Readout Modes:', 'name': 'readout', 'type': 'list', 'limits': Andor_Camera_ReadOut.names()[0:-1],
                                            'value': 'FullVertBinning'},
            {'title': 'Readout Settings:', 'name': 'readout_settings', 'type': 'group', 'children':[

                {'title': 'single Track Settings:', 'name': 'st_settings', 'type': 'group', 'visible': False, 'children':[
                    {'title': 'Center pixel:', 'name': 'st_center', 'type': 'int', 'value': 1 , 'default':1, 'min':1},
                    {'title': 'Height:', 'name': 'st_height', 'type': 'int', 'value': 1 , 'default':1, 'min':1},
                ]},    
                {'title': 'Multi Track Settings:', 'name': 'mt_settings', 'type': 'group', 'visible': False, 'children':[
                    {'title': 'Ntrack:', 'name': 'mt_N', 'type': 'int', 'value': 1 , 'default':1, 'min':1},
                    {'title': 'Height:', 'name': 'mt_height', 'type': 'int', 'value': 1 , 'default':1, 'min':1},
                    {'title': 'Offset:', 'name': 'mt_offset', 'type': 'int', 'value': 1 , 'default':1, 'min':0},
                    {'title': 'Bottom:', 'name': 'mt_bottom', 'type': 'int', 'value': 1 , 'default':1, 'min':0, 'readonly': True},
                    {'title': 'Gap:', 'name': 'mt_gap', 'type': 'int', 'value': 1 , 'default':1, 'min':0, 'readonly': True},
                ]},
                {'title': 'Image Settings:', 'name': 'image_settings', 'type': 'group', 'visible': False, 'children':[
                    {'title': 'Binning along x:', 'name': 'bin_x', 'type': 'int', 'value': 1, 'default': 1, 'min': 1},
                    {'title': 'Binning along y:', 'name': 'bin_y', 'type': 'int', 'value': 1, 'default': 1, 'min': 1},
                    {'title': 'Start x:', 'name': 'im_startx', 'type': 'int', 'value': 1 , 'default':1, 'min':0},
                    {'title': 'End x:', 'name': 'im_endx', 'type': 'int', 'value': 1024 , 'default':1024, 'min':0},
                    {'title': 'Start y:', 'name': 'im_starty', 'type': 'int', 'value': 1 , 'default':1, 'min':1},
                    {'title': 'End y:', 'name': 'im_endy', 'type': 'int', 'value': 256, 'default':256, 'min':1,},
                    ]},   
            ]},            
            {'title': 'Exposure (ms):', 'name': 'exposure', 'type': 'float', 'value': 0.01 , 'default':0.01, 'min': 0},
            
            {'title': 'Image size:', 'name': 'image_size', 'type': 'group', 'children':[
                {'title': 'Nx:', 'name': 'Nx', 'type': 'int', 'value': 0, 'default':0 , 'readonly': True},
                {'title': 'Ny:', 'name': 'Ny', 'type': 'int', 'value': 0 , 'default':0 , 'readonly': True},
                ]},
            
            {'title': 'Shutter Settings:', 'name': 'shutter', 'type': 'group', 'children':[
                {'title': 'Open Shutter on:', 'name': 'shutter_type', 'type': 'list', 'value': 'high', 'limits': ['low', 'high']},
                {'title': 'Shutter mode:', 'name': 'shutter_mode', 'type': 'list', 'value': 'Auto', 'limits': ['Auto', 'Always Opened', 'Always Closed', ]},
                {'title': 'Closing time (ms):', 'name': 'shutter_closing_time', 'type': 'int', 'value': 0, 'tip': 'millisecs it takes to close'},
                {'title': 'Opening time (ms):', 'name': 'shutter_opening_time', 'type': 'int', 'value': 10, 'tip': 'millisecs it takes to open'},
                ]},
            {'title': 'Temperature Settings:', 'name': 'temperature_settings', 'type': 'group', 'children': [
                {'title': 'Set Point:', 'name': 'set_point', 'type': 'float', 'value': -60, 'default': -60},
                {'title': 'Current value:', 'name': 'current_value', 'type': 'float', 'value': 0, 'default': 0,
                 'readonly': True},
                {'title': 'Locked:', 'name': 'locked', 'type': 'led', 'value': False, 'default': False,
                 'readonly': True},
            ]},
        ]},
        ]

    def ini_attributes(self):

        self.camera_controller: sdk2.AndorSDK() = None

        self.x_axis = None
        self.y_axis = None
        self.camera_controller = None
        self.data = None
        self.CCDSIZEX, self.CCDSIZEY = (None, None)
        self.data_pointer = None
        self.camera_done = False
        self.acquirred_image = None
        self.callback_thread = None
        self.Naverage = None
        self.data_shape = None  # 'Data2D' if sizey != 1 else 'Data1D'
        self.timer = QtCore.QTimer()
        self.timer.timeout.connect(self.updated_timer)

    def commit_settings(self, param):
        """
            | Activate parameters changes on the hardware from parameter's name.
            |

            =============== ================================    =========================
            **Parameters**   **Type**                           **Description**
            *param*          instance of pyqtgraph parameter    The parameter to activate
            =============== ================================    =========================

            Three profile of parameter :
                * **bin_x** : set binning camera from bin_x parameter's value
                * **bin_y** : set binning camera from bin_y parameter's value
                * **set_point** : Set the camera's temperature from parameter's value.

        """
        try:
            if param.name() == 'set_point':
                self.camera_controller.SetTemperature(param.value())

            elif param.name() == 'readout' or param.name() in iter_children(self.settings.child('camera_settings', 'readout_settings')):
                self.update_read_mode()
                
            elif param.name() == 'exposure':
                self.camera_controller.SetExposureTime(self.settings.child('camera_settings', 'exposure').value() / 1000) #temp should be in s
                (err, timings) = self.camera_controller.GetAcquisitionTimings()
                self.settings.child('camera_settings', 'exposure').setValue(timings['exposure']*1000)
                QtWidgets.QApplication.processEvents()
                self.get_exposure_ms()

            elif param.name() in iter_children(self.settings.child('camera_settings', 'shutter'), []):
                self.set_shutter()

            elif param.name() in iter_children(self.settings.child('camera_settings', 'readout_settings', 'image_settings')):
                if self.settings.child('camera_settings', 'readout').value() == 'Image':
                    self.set_image_area()

            pass


        except Exception as e:
            self.emit_status(ThreadCommand('Update_Status', [str(e), 'log']))

    def emit_data(self):
        """
            Fonction used to emit data obtained by callback.

            See Also
            --------
            daq_utils.ThreadCommand
        """
        try:
            self.ind_grabbed += 1
            sizey = self.settings.child('camera_settings', 'image_size', 'Ny').value()
            sizex = self.settings.child('camera_settings', 'image_size', 'Nx').value()
            self.camera_controller.GetAcquiredDataNumpy(self.data_pointer, sizex * sizey)
            self.data_grabed_signal.emit([DataFromPlugins(name='Camera',
                                                          data=[np.squeeze(
                                                              self.data.reshape((sizey, sizex)).astype(float))],
                                                          dim=self.data_shape)])
            QtWidgets.QApplication.processEvents()  # here to be sure the timeevents are executed even if in continuous grab mode

        except Exception as e:
            self.emit_status(ThreadCommand('Update_Status', [str(e), 'log']))


    def update_read_mode(self):
        read_mode = Andor_Camera_ReadOut[self.settings.child('camera_settings', 'readout').value()].value
        err = self.camera_controller.SetReadMode(read_mode)
        if err != 'DRV_SUCCESS':
            self.emit_status(ThreadCommand('Update_Status',[err,'log']))
        else:
            self.settings.child('camera_settings', 'readout_settings').show()
            if read_mode == 0:#FVB:
                self.settings.child('camera_settings', 'readout_settings').hide()
                self.settings.child('camera_settings','image_size','Nx').setValue(self.CCDSIZEX)
                self.settings.child('camera_settings','image_size','Ny').setValue(1)


            elif read_mode == 3: #single track
                self.settings.child('camera_settings', 'readout_settings','mt_settings').hide()
                self.settings.child('camera_settings', 'readout_settings','st_settings').show()
                self.settings.child('camera_settings', 'readout_settings','image_settings').hide()

                err = self.set_single_track_area()

            elif read_mode == 1: #multitrack
                self.settings.child('camera_settings', 'readout_settings','mt_settings').show()
                self.settings.child('camera_settings', 'readout_settings','st_settings').hide()
                self.settings.child('camera_settings', 'readout_settings','image_settings').hide()

                err = self.set_multi_track_area()



            elif read_mode == 2: #random
                err = 'Random mode not implemented yet'
                
            elif read_mode == 4: #image
                self.settings.child('camera_settings', 'readout_settings','mt_settings').hide()
                self.settings.child('camera_settings', 'readout_settings','st_settings').hide()
                self.settings.child('camera_settings', 'readout_settings','image_settings').show()

                self.set_image_area()

                
            elif read_mode == 5: #croped
                err = 'Croped mode not implemented yet'
            self.emit_status(ThreadCommand('Update_Status',[err,'log']))
            
            (err, timings) = self.camera_controller.GetAcquisitionTimings()
            self.settings.child('camera_settings', 'exposure').setValue(timings['exposure']*1000)

            self.x_axis = self.get_xaxis()
            self.y_axis = self.get_yaxis()

    def set_multi_track_area(self):

        N = self.settings.child('camera_settings', 'readout_settings', 'mt_settings', 'mt_N').value()
        height = self.settings.child('camera_settings', 'readout_settings', 'mt_settings', 'mt_height').value()
        offset = self.settings.child('camera_settings', 'readout_settings', 'mt_settings', 'mt_offset').value()
        (err, bottom, gap) = self.camera_controller.SetMultiTrack(N, height, offset)
        self.settings.child('camera_settings', 'readout_settings', 'mt_settings', 'mt_bottom').setValue(bottom)
        self.settings.child('camera_settings', 'readout_settings', 'mt_settings', 'mt_gap').setValue(gap)
        if err == 'DRV_SUCCESS':
            self.settings.child('camera_settings', 'image_size', 'Nx').setValue(self.CCDSIZEX)
            self.settings.child('camera_settings', 'image_size', 'Ny').setValue(N)
        return err

    def set_single_track_area(self):
        center = self.settings.child('camera_settings', 'readout_settings', 'st_settings', 'st_center').value()
        height = self.settings.child('camera_settings', 'readout_settings', 'st_settings', 'st_height').value()
        err = self.camera_controller.SetSingleTrack(center, height)
        if err == 'DRV_SUCCESS':
            self.settings.child('camera_settings', 'image_size', 'Nx').setValue(self.CCDSIZEX)
            self.settings.child('camera_settings', 'image_size', 'Ny').setValue(1)

        return err


    def set_image_area(self):

        binx = self.settings.child('camera_settings', 'readout_settings', 'image_settings', 'bin_x').value()
        biny = self.settings.child('camera_settings', 'readout_settings','image_settings', 'bin_y').value()
        startx = self.settings.child('camera_settings', 'readout_settings', 'image_settings', 'im_startx').value()
        endx = self.settings.child('camera_settings', 'readout_settings', 'image_settings', 'im_endx').value()
        starty = self.settings.child('camera_settings', 'readout_settings', 'image_settings', 'im_starty').value()
        endy = self.settings.child('camera_settings', 'readout_settings', 'image_settings', 'im_endy').value()
        err = self.camera_controller.SetImage(binx, biny, startx, endx, starty, endy)
        if err == 'DRV_SUCCESS':
            self.settings.child('camera_settings', 'image_size', 'Nx').setValue(int((endx-startx+1)/binx))
            self.settings.child('camera_settings', 'image_size', 'Ny').setValue(int((endy-starty+1)/biny))

        return err

    def ini_detector(self, controller=None):
        """
            Initialisation procedure of the detector in four steps :
                * Register callback to get data from camera
                * Get image size and current binning
                * Set and Get temperature from camera
                * Init axes from image

            Returns
            -------
            string list ???
                The initialized status.

            See Also
            --------
            daq_utils.ThreadCommand, hardware1D.DAQ_1DViewer_Picoscope.update_pico_settings
        """

        self.camera_controller = self.ini_detector_init(old_controller=controller,
                                                        new_controller=sdk2.AndorSDK())

        self.emit_status(ThreadCommand('show_splash', ["Set/Get Camera's settings"]))
        self.ini_camera()

        # %%%%%%% init axes from image
        self.x_axis = self.get_xaxis()
        self.y_axis = self.get_yaxis()

        self.emit_status(ThreadCommand('close_splash'))

        info = ""
        initialized = True
        return info, initialized

    def get_ROI_size_x(self):
        self.CCDSIZEX, self.CCDSIZEY = self.camera_controller.GetDetector()
        return self.CCDSIZEX

    def get_pixel_size(self):
        err, (width, height) = self.camera_controller.GetPixelSize()
        if err == 'DRV_SUCCESS':
            return width, height
        else:
            pass
        return 0., 0.

    def ini_camera(self):
        #  %%%%%% Get image size and current binning
        # get info from camera
        model_param = self.settings.child('camera_settings', 'camera_model')
        cam_index = model_param.opts['limits'].index(model_param.value())
        self.camera_controller.SetCurrentCamera(camera_list[cam_index]['handle'])

        self.CCDSIZEX, self.CCDSIZEY = self.camera_controller.GetDetector()
        self.settings.child('camera_settings', 'readout_settings',
                            'st_settings', 'st_center').setLimits((1, self.CCDSIZEY))
        self.settings.child('camera_settings', 'readout_settings',
                            'st_settings', 'st_height').setLimits((1, self.CCDSIZEY))
        self.settings.child('camera_settings', 'readout_settings', 'image_settings', 'im_endy').setValue(self.CCDSIZEY)
        self.settings.child('camera_settings', 'readout_settings', 'image_settings',
                            'im_endy').setOpts(max=self.CCDSIZEY, default=self.CCDSIZEY)
        self.settings.child('camera_settings', 'readout_settings', 'image_settings', 'im_endx').setValue(self.CCDSIZEX)
        self.settings.child('camera_settings', 'readout_settings', 'image_settings',
                            'im_endx').setOpts(max=self.CCDSIZEX, default=self.CCDSIZEX)

        # get max exposure range
        err, maxexpo = self.camera_controller.GetMaximumExposure()
        if err == 'DRV_SUCCESS':
            self.settings.child('camera_settings', 'exposure').setLimits((0, maxexpo))

        # set default read mode (full vertical binning)
        self.update_read_mode()

        # %%%%%%% Set and Get temperature from camera
        # get temperature range
        (err, temp_range) = self.camera_controller.GetTemperatureRange()
        if err == "DRV_SUCCESS":
            self.settings.child('camera_settings', 'temperature_settings', 'set_point').setLimits(
                (temp_range[0], temp_range[1]))


        self.set_shutter()

        if not self.camera_controller.IsCoolerOn():  # gets 0 or 1
            self.camera_controller.CoolerON()

        self.camera_controller.SetTemperature(
            self.settings.child('camera_settings', 'temperature_settings', 'set_point').value())
        locked_status, temp = self.camera_controller.GetTemperature()
        self.settings.child('camera_settings', 'temperature_settings', 'current_value').setValue(temp)
        self.settings.child('camera_settings', 'temperature_settings', 'locked').setValue(
            locked_status == 'DRV_TEMP_STABILIZED')
        # set timer to update temperature info from controller
        self.timer.start(2000)

        callback = AndorCallback(self.camera_controller.WaitForAcquisition)
        self.callback_thread = QtCore.QThread()
        callback.moveToThread(self.callback_thread)
        callback.data_sig.connect(self.emit_data)  # when the wait for acquisition returns (with data taken), emit_data will be fired

        self.callback_signal.connect(callback.wait_for_acquisition)
        self.callback_thread.callback = callback
        self.callback_thread.start()


    def set_shutter(self):
        typ = self.settings.child('camera_settings', 'shutter', 'shutter_type').opts['limits'].index(
                                        self.settings.child('camera_settings', 'shutter', 'shutter_type').value())
        mode = self.settings.child('camera_settings', 'shutter', 'shutter_mode').opts['limits'].index(
                                        self.settings.child('camera_settings', 'shutter', 'shutter_mode').value())

        self.camera_controller.SetShutter(typ, mode, self.settings.child('camera_settings', 'shutter', 'shutter_closing_time').value(),
                                          self.settings.child('camera_settings', 'shutter', 'shutter_opening_time').value())

    def updated_timer(self):
        """

        """
        locked_status, temp = self.camera_controller.GetTemperature()
        self.settings.child('camera_settings', 'temperature_settings', 'current_value').setValue(temp)
        self.settings.child('camera_settings', 'temperature_settings', 'locked').setValue(
            locked_status == 'DRV_TEMP_STABILIZED')

    def close(self):
        """

        """

        err, temp = self.camera_controller.GetTemperature()
        print(temp)
        if temp < -20.:
            print(
                "Camera temperature is still at {:d}°C. Closing it now may damage it! The cooling will be maintained "
                "while shutting down camera. Keep it power plugged!!!".format(
                    temp))
            self.camera_controller.SetCoolerMode(1)
        self.timer.stop()
        self.camera_controller.close()

    def get_xaxis(self):
        """
            Obtain the horizontal axis of the image.

            Returns
            -------
            1D numpy array
                Contains a vector of integer corresponding to the horizontal camera pixels.
        """
        if self.camera_controller is not None:
            # if self.control_type == "camera":
            Nx = self.settings.child('camera_settings', 'image_size', 'Nx').value()
            self.x_axis = Axis(data=np.linspace(0, Nx - 1, Nx, dtype=int), label='Pixels')

            self.emit_x_axis()
        else:
            raise(Exception('controller not defined'))
        return self.x_axis

    def get_yaxis(self):
        """
            Obtain the vertical axis of the image.

            Returns
            -------
            1D numpy array
                Contains a vector of integer corresponding to the vertical camera pixels.
        """
        if self.camera_controller is not None:

            Ny = self.settings.child('camera_settings', 'image_size', 'Ny').value()
            self.y_axis = Axis(data=np.linspace(0, Ny - 1, Ny, dtype=int), label='Pixels')
<<<<<<< HEAD
=======
            self.emit_y_axis()
>>>>>>> aaff2cf6
        else:
            raise (Exception('Camera not defined'))
        return self.y_axis

    def prepare_data(self):
        sizex = self.settings.child('camera_settings', 'image_size', 'Nx').value()
        sizey = self.settings.child('camera_settings', 'image_size', 'Ny').value()

        # %%%%%% Initialize data: self.data for the memory to store new data and self.data_average to store the average data
        image_size = sizex * sizey
        self.data = np.zeros((image_size,), dtype=int)
        self.data_pointer = self.data.ctypes.data_as(ctypes.c_void_p)

        data_shape = 'Data2D' if sizey != 1 else 'Data1D'
        if data_shape != self.data_shape:
            self.data_shape = data_shape
            # init the viewers
            self.data_grabed_signal_temp.emit([DataFromPlugins(name='Camera ',
                                                               data=[np.squeeze(
                                                                   self.data.reshape((sizey, sizex)).astype(float))],
                                                               dim=self.data_shape)])

    def grab_data(self, Naverage=1, **kwargs):
        """
            Start new acquisition in two steps :
                * Initialize data: self.data for the memory to store new data and self.data_average to store the average data
                * Start acquisition with the given exposure in ms, in "1d" or "2d" mode

            =============== =========== =============================
            **Parameters**   **Type**    **Description**
            Naverage         int         Number of images to average
            =============== =========== =============================

            See Also
            --------
            daq_utils.ThreadCommand
        """
        try:
            self.camera_done = False

            self.ind_grabbed = 0  # to keep track of the current image in the average
            self.Naverage = Naverage  #

            self.prepare_data()
            if Naverage == 1:
                self.camera_controller.SetAcquisitionMode(1)
            else:
                self.camera_controller.SetAcquisitionMode(2)
                self.camera_controller.SetNumberAccumulations(Naverage)

            self.camera_controller.SetExposureTime(
                self.settings.child('camera_settings', 'exposure').value() / 1000)  # temp should be in s
            (err, timings) = self.camera_controller.GetAcquisitionTimings()
            self.settings.child('camera_settings', 'exposure').setValue(timings['exposure'] * 1000)
            # %%%%% Start acquisition with the given exposure in ms, in "1d" or "2d" mode
            self.camera_controller.StartAcquisition()
            self.callback_signal.emit()  # will trigger the waitfor acquisition

        except Exception as e:
            self.emit_status(ThreadCommand('Update_Status', [str(e), "log"]))

    def stop(self):
        """
            stop the camera's actions.
        """
        try:
            self.camera_controller.CancelWait()  # first cancel the waitacquistion (if any)
            QtWidgets.QApplication.processEvents()
            self.camera_controller.AbortAcquisition()  # abort the camera actions

        except:
            pass
        return ""


class AndorCallback(QtCore.QObject):
    """

    """
    data_sig = QtCore.Signal()

    def __init__(self, wait_fn):
        super(AndorCallback, self).__init__()
        self.wait_fn = wait_fn

    def wait_for_acquisition(self):
        err = self.wait_fn()

        if err != 'DRV_NO_NEW_DATA':  # will be returned if the main thread called CancelWait
            self.data_sig.emit()


if __name__ == '__main__':
<<<<<<< HEAD
    main(__file__, init=False)
=======
    main(__file__, init=True)
>>>>>>> aaff2cf6
<|MERGE_RESOLUTION|>--- conflicted
+++ resolved
@@ -6,18 +6,11 @@
 from qtpy import QtWidgets, QtCore
 from easydict import EasyDict as edict
 from pymodaq.control_modules.viewer_utility_classes import DAQ_Viewer_base, comon_parameters, main
-<<<<<<< HEAD
+
 from pymodaq.utils.data import DataFromPlugins, Axis
 from pymodaq.utils.daq_utils import ThreadCommand, find_dict_in_list_from_key_val
 from pymodaq.utils.parameter.utils import iter_children
-=======
->>>>>>> aaff2cf6
-
-
-<<<<<<< HEAD
-=======
-
->>>>>>> aaff2cf6
+
 from pymodaq_plugins_andor.hardware.andor_sdk2 import sdk2
 libpath = sdk2.dllpath
 camera_list = sdk2.AndorSDK.GetCamerasInfo()
@@ -480,10 +473,6 @@
 
             Ny = self.settings.child('camera_settings', 'image_size', 'Ny').value()
             self.y_axis = Axis(data=np.linspace(0, Ny - 1, Ny, dtype=int), label='Pixels')
-<<<<<<< HEAD
-=======
-            self.emit_y_axis()
->>>>>>> aaff2cf6
         else:
             raise (Exception('Camera not defined'))
         return self.y_axis
@@ -577,8 +566,4 @@
 
 
 if __name__ == '__main__':
-<<<<<<< HEAD
-    main(__file__, init=False)
-=======
     main(__file__, init=True)
->>>>>>> aaff2cf6
